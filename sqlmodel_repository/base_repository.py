from abc import ABC, abstractmethod
from functools import lru_cache
from typing import Generic, List, Optional, Type, TypeVar, get_args

from sqlalchemy.orm import Session
from sqlmodel import col
from structlog import WriteLogger

from sqlmodel_repository.entity import SQLModelEntity
from sqlmodel_repository.exceptions import CouldNotCreateEntityException, CouldNotDeleteEntityException, EntityDoesNotPossessAttributeException, EntityNotFoundException
from sqlmodel_repository.logger import sqlmodel_repository_logger

GenericEntity = TypeVar("GenericEntity", bound=SQLModelEntity)


class BaseRepository(Generic[GenericEntity], ABC):
    """Abstract base class for all repositories"""
<<<<<<< HEAD

=======
    
>>>>>>> 6dbfd3e7
    _default_excluded_keys = ["_sa_instance_state"]

    def __init__(self, logger: Optional[WriteLogger] = None, sensitive_attribute_keys: Optional[list[str]] = None):
        """Initializes the repository

        Args:
            logger (Logger, optional): The logger to use. Defaults to None and will use the default logger.
            sensitive_attribute_keys (list[str], optional): A list of attributes that should be excluded from the logs. Defaults to None.

        Notes:
            - The default logger is a structlog logger that logs in JSON format.
            - The default exclusion list (_default_excluded_keys) is ["_sa_instance_state"] which is a default SQLAlchemy attribute that is added to all entities. You may override this.
        """
        self.entity = self._entity_class()
        self.logger = logger if logger is not None else sqlmodel_repository_logger
        self.sensitive_attribute_keys = sensitive_attribute_keys if sensitive_attribute_keys is not None else []

    @abstractmethod
    def get_session(self) -> Session:
        """Provides a session to work with"""
        raise NotImplementedError

    def find(self, **kwargs) -> List[GenericEntity]:
        """Get multiple entities with one query by filters

        Args:
            **kwargs: The filters to apply

        Returns:
            List[GenericEntity]: The entities that were found in the repository for the given filters
<<<<<<< HEAD
            
        Notes:
            - Success log is covered by get_batch
        """
        filters = []
        self._emit_operation_begin_log("Finding", **kwargs)
=======
        """
        filters = []
>>>>>>> 6dbfd3e7

        for key, value in kwargs.items():
            try:
                filters.append(col(getattr(self.entity, key)) == value)
            except AttributeError as attribute_error:
                raise EntityDoesNotPossessAttributeException(f"Entity {self.entity} does not have the attribute {key}") from attribute_error
        return self.get_batch(filters=filters)

    def update(self, entity: GenericEntity, **kwargs) -> GenericEntity:
        """Updates an entity with the given attributes (keyword arguments) if they are not None

        Args:
            entity (Entity): The entity to update
            **kwargs: The attributes to update with their new values

        Returns:
            GenericEntity: The updated entity

        Raises:
            EntityNotFoundException: If the entity was not found in the database

        Notes:
            This method must use the same context to fetch and update the entity. Otherwise its detached and may not be updated.
        """
        session = self.get_session()
        self._emit_operation_begin_log("Updating", entities=[entity], **kwargs)

        entity = self.get(entity_id=entity.id)

        for key, value in kwargs.items():
            if value is not None:
                try:
                    setattr(entity, key, value)
                except Exception as exception:
                    raise EntityDoesNotPossessAttributeException(f"Could not set attribute {key} to {value} on entity {entity}") from exception

        session.commit()
        session.refresh(entity)
        
        self._emit_operation_success_log("Updating", entities=[entity])
        return entity

    def update_batch(self, entities: list[GenericEntity], **kwargs) -> list[GenericEntity]:
        """Updates a list of entities with the given attributes (keyword arguments) if they are not None

        Args:
            entities (list[GenericEntity]): The entities to update
            **kwargs: The attributes to update with their new values

        Returns:
            list[GenericEntity]: The updated entities
        """

        session = self.get_session()
        self._emit_operation_begin_log("Batch updating", entities=entities, **kwargs)

        for entity in entities:
            for key, value in kwargs.items():
                if value is not None:
                    try:
                        setattr(entity, key, value)
                    except Exception as exception:
                        raise EntityDoesNotPossessAttributeException(f"Could not set attribute {key} to {value} on entity {entity}") from exception

        session.commit()

        for entity in entities:
            session.refresh(entity)

        self._emit_operation_success_log("Batch updating", entities=entities)
        return entities

    def get(self, entity_id: int) -> GenericEntity:
        """Retrieves an entity from the database with the specified ID.

        Args:
            entity_id (int): The ID of the entity to retrieve.

        Returns:
            GenericEntity: Object with the specified ID.

        Raises:
            EntityNotFoundException: If the entity was not found in the database
        """
        session = self.get_session()
        self._emit_operation_begin_log("Getting", id=entity_id)

        result = session.query(self.entity).filter(self.entity.id == entity_id).one_or_none()
        if result is None:
            raise EntityNotFoundException(f"Entity {GenericEntity.__name__} with ID {entity_id} not found")
        
        self._emit_operation_success_log("Getting", entities=[result])
        return result

    # pylint: disable=dangerous-default-value
    def get_batch(self, filters: Optional[list] = None) -> list[GenericEntity]:
        """Retrieves a list of entities from the database that match the specified filters.

        Args:
            filters (list): An optional list of attribute-value pairs used to filter the query. Default is an empty list.

        Returns:
            list[GenericEntity]: A list of GenericEntity objects that match the specified filters.
        """
        session = self.get_session()
        filters = filters if filters is not None else []

        # TODO: Add (MEANINGFUL!) filters to log. This is a bit tricky because filters is a list of ColumnClause objects and the type is not correctly defined within SQLModel.
        self._emit_operation_begin_log("Batch get")

        result = session.query(self.entity).filter(*filters).all()
        
        self._emit_operation_success_log("Batch get", entities=result)
        return result

    def create(self, entity: GenericEntity) -> GenericEntity:
        """Adds a new entity to the database.

        Args:
            entity (GenericEntity): A GenericEntity object to add to the database.

        Returns:
             GenericEntity: The object that was added to the database, with any auto-generated fields populated.

        Raises:
            CouldNotCreateEntityException: If there was an error inserting the entity into the database.
        """
        session = self.get_session()
        self._emit_operation_begin_log("Creating", entities=[entity])

        try:
            session.add(entity)
            session.commit()
            session.refresh(entity)
            
            self._emit_operation_success_log("Creating", entities=[entity])            
            return entity
        except Exception as exception:
            session.rollback()
            raise CouldNotCreateEntityException from exception

    def create_batch(self, entities: list[GenericEntity]) -> list[GenericEntity]:
        """Adds a batch of new entities to the database.

        Args:
            entities (list[GenericEntity]): A list of GenericEntity objects to add to the database.

        Returns:
            list[GenericEntity]: The objects that were added to the database, with any auto-generated fields populated.
        """
        session = self.get_session()
        self._emit_operation_begin_log("Batch creating", entities=entities)

        try:
            for entity in entities:
                session.add(entity)

            session.commit()
        except Exception as exception:
            session.rollback()
            raise CouldNotCreateEntityException from exception

        for entity in entities:
            session.refresh(entity)
            
        self._emit_operation_success_log("Batch creating", entities=entities)
        return entities

    def delete(self, entity: GenericEntity) -> GenericEntity:
        """Deletes an entity from the database.

        Args:
            entity (GenericEntity): A GenericEntity object to delete from the database.

        Returns:
            GenericEntity: The object that was deleted from the database.

        Raises:
            DatabaseError: If there was an error deleting the entity from the database.
        """
        session = self.get_session()
        self._emit_operation_begin_log("Deleting", entities=[entity])

        try:
            session.delete(entity)
            session.commit()
            
            self._emit_operation_success_log("Deleting", entities=[entity])
            return entity
        except Exception as exception:
            session.rollback()
            raise CouldNotDeleteEntityException from exception

    def delete_batch(self, entities: list[GenericEntity]) -> None:
        """Deletes a batch of entities from the database.

        Args:
            entities (list[GenericEntity]): A list of GenericEntity objects to delete from the database.

        Raises:
            CouldNotDeleteEntityException: If there was an error deleting the entities from the database.
        """
        session = self.get_session()
        self._emit_operation_begin_log("Batch deleting", entities=entities)

        try:
            for entity in entities:
                session.delete(entity)

            self._emit_operation_success_log("Batch deleting", entities=entities)
            session.commit()
        except Exception as exception:
            session.rollback()
            raise CouldNotDeleteEntityException from exception

    def _safe_kwargs(self, prefix: str = "", **kwargs) -> dict[str, str]:
        """Filters out sensitive attributes from the log kwargs

        Args:
            **kwargs: The key-value pairs to filter

        Returns:
            dict[str, str]: The filtered key-value pairs
        """
        excluded_keys = [*self.sensitive_attribute_keys, *self._default_excluded_keys]
        return {f"{prefix}{key}": value for key, value in kwargs.items() if key not in excluded_keys}

    def _emit_operation_success_log(self, operation: str, entities: Optional[list[GenericEntity]] = None) -> None:
        """Emits a log message for the specified event

        Args:
            operation (str): The log message to emit
            entities (Optional[list[GenericEntity]]): A list of entities to include in the log message. Default is None.
        """
        entities = entities or []
        try:
            entity_ids = [entity.id for entity in entities]
            entity_log: dict = {"entity_ids": entity_ids}
            self.logger.debug(f"{operation} {self.entity.__name__} succeeded", **entity_log)
        except Exception as exception: # pylint: disable=broad-except:
            # We want to catch all exceptions here. Logs must be written by all means. It's no silent passing and thereby acceptable.
            self.logger.exception(f"Could not emit log for concluding {operation} {self.entity.__name__}", exception=exception)  # type: ignore TODO: fix this

    def _emit_operation_begin_log(self, operation: str, entities: Optional[list[GenericEntity]] = None, **kwargs) -> None:
        """Emits a log message for the specified event

        Args:
            operation (str): The log message to emit
            entities (Optional[list[GenericEntity]]): A list of entities to include in the log message. Default is None.
            **kwargs: Additional key-value pairs to include in the log message.
        """
        entities = entities or []
        try:
            entity_payloads = [self._safe_kwargs(**entity.dict()) for entity in entities]
            entity_log: dict = {**entity_payloads[0]} if len(entity_payloads) == 1 else {"payload": entity_payloads}
            kwargs_log: dict = self._safe_kwargs(prefix="kwarg_", **kwargs)  # Prefix is necessary to avoid conflicts with entity attributes
            self.logger.debug(f"{operation} {self.entity.__name__}", **entity_log, **kwargs_log)
        except Exception as exception:  # pylint: disable=broad-except:
            # We want to catch all exceptions here. Logs must be written by all means. It's no silent passing and thereby acceptable.
            self.logger.warning(f"Could not emit log for starting {operation} {self.entity.__name__}", exception=exception)  # type: ignore TODO: fix this

    @classmethod
    @lru_cache(maxsize=1)
    def _entity_class(cls) -> Type[GenericEntity]:
        """Retrieves the actual entity class at runtime. This function may or may not be victim of future Python changes.

        Returns:
            Type[GenericEntity]: The managed entity class for the repository
        """
        generic_alias = getattr(cls, "__orig_bases__")[0]
        entity_class = get_args(generic_alias)[0]

        if not issubclass(entity_class, SQLModelEntity):
            raise TypeError(f"Entity class {entity_class} for {cls.__name__} must be a subclass of {SQLModelEntity}")

        return entity_class  # type: ignore<|MERGE_RESOLUTION|>--- conflicted
+++ resolved
@@ -15,11 +15,6 @@
 
 class BaseRepository(Generic[GenericEntity], ABC):
     """Abstract base class for all repositories"""
-<<<<<<< HEAD
-
-=======
-    
->>>>>>> 6dbfd3e7
     _default_excluded_keys = ["_sa_instance_state"]
 
     def __init__(self, logger: Optional[WriteLogger] = None, sensitive_attribute_keys: Optional[list[str]] = None):
@@ -50,17 +45,12 @@
 
         Returns:
             List[GenericEntity]: The entities that were found in the repository for the given filters
-<<<<<<< HEAD
             
         Notes:
             - Success log is covered by get_batch
         """
         filters = []
         self._emit_operation_begin_log("Finding", **kwargs)
-=======
-        """
-        filters = []
->>>>>>> 6dbfd3e7
 
         for key, value in kwargs.items():
             try:
